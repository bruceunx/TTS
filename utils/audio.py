import os
import librosa
import soundfile as sf
import pickle
import copy
import numpy as np
from pprint import pprint
from scipy import signal, io


class AudioProcessor(object):
    def __init__(self,
                 sample_rate=None,
                 num_mels=None,
                 min_level_db=None,
                 frame_shift_ms=None,
                 frame_length_ms=None,
                 ref_level_db=None,
                 num_freq=None,
                 power=None,
                 preemphasis=None,
                 signal_norm=None,
                 symmetric_norm=None,
                 max_norm=None,
                 mel_fmin=None,
                 mel_fmax=None,
                 clip_norm=True,
                 griffin_lim_iters=None,
                 do_trim_silence=False,
                 **kwargs):

        print(" > Setting up Audio Processor...")

        self.sample_rate = sample_rate
        self.num_mels = num_mels
        self.min_level_db = min_level_db
        self.frame_shift_ms = frame_shift_ms
        self.frame_length_ms = frame_length_ms
        self.ref_level_db = ref_level_db
        self.num_freq = num_freq
        self.power = power
        self.preemphasis = preemphasis
        self.griffin_lim_iters = griffin_lim_iters
        self.signal_norm = signal_norm
        self.symmetric_norm = symmetric_norm
        self.mel_fmin = 0 if mel_fmin is None else mel_fmin
        self.mel_fmax = mel_fmax
        self.max_norm = 1.0 if max_norm is None else float(max_norm)
        self.clip_norm = clip_norm
        self.do_trim_silence = do_trim_silence
        self.n_fft, self.hop_length, self.win_length = self._stft_parameters()
        members = vars(self)
        for key, value in members.items():
            print(" | > {}:{}".format(key, value))

    def save_wav(self, wav, path):
        wav_norm = wav * (32767 / max(0.01, np.max(np.abs(wav))))
        io.wavfile.write(path, self.sample_rate, wav_norm.astype(np.int16))

    def _linear_to_mel(self, spectrogram):
        _mel_basis = self._build_mel_basis()
        return np.dot(_mel_basis, spectrogram)

    def _mel_to_linear(self, mel_spec):
        inv_mel_basis = np.linalg.pinv(self._build_mel_basis())
        return np.maximum(1e-10, np.dot(inv_mel_basis, mel_spec))

    def _build_mel_basis(self, ):
        n_fft = (self.num_freq - 1) * 2
        if self.mel_fmax is not None:
            assert self.mel_fmax <= self.sample_rate // 2
        return librosa.filters.mel(
            self.sample_rate,
            n_fft,
            n_mels=self.num_mels,
            fmin=self.mel_fmin,
            fmax=self.mel_fmax)

    def _normalize(self, S):
        """Put values in [0, self.max_norm] or [-self.max_norm, self.max_norm]"""
        if self.signal_norm:
            S_norm = ((S - self.min_level_db) / - self.min_level_db)
            if self.symmetric_norm:
                S_norm = ((2 * self.max_norm) * S_norm) - self.max_norm
                if self.clip_norm :
                    S_norm = np.clip(S_norm, -self.max_norm, self.max_norm)
                return S_norm
            else:
                S_norm = self.max_norm * S_norm
                if self.clip_norm:
                    S_norm = np.clip(S_norm, 0, self.max_norm)
                return S_norm
        else:
            return S

    def _denormalize(self, S):
        """denormalize values"""
        S_denorm = S
        if self.signal_norm:
            if self.symmetric_norm:
                if self.clip_norm:
                    S_denorm = np.clip(S_denorm, -self.max_norm, self.max_norm) 
                S_denorm = ((S_denorm + self.max_norm) * -self.min_level_db / (2 * self.max_norm)) + self.min_level_db
                return S_denorm
            else:
                if self.clip_norm:
                    S_denorm = np.clip(S_denorm, 0, self.max_norm)
                S_denorm = (S_denorm * -self.min_level_db /
                    self.max_norm) + self.min_level_db
                return S_denorm
        else:
            return S

    def _stft_parameters(self, ):
        """Compute necessary stft parameters with given time values"""
        n_fft = (self.num_freq - 1) * 2
        hop_length = int(self.frame_shift_ms / 1000.0 * self.sample_rate)
        win_length = int(self.frame_length_ms / 1000.0 * self.sample_rate)
        return n_fft, hop_length, win_length

    def _amp_to_db(self, x):
        min_level = np.exp(self.min_level_db / 20 * np.log(10))
        return 20 * np.log10(np.maximum(min_level, x))

    def _db_to_amp(self, x):
        return np.power(10.0, x * 0.05)

    def apply_preemphasis(self, x):
        if self.preemphasis == 0:
            raise RuntimeError(" !! Preemphasis is applied with factor 0.0. ")
        return signal.lfilter([1, -self.preemphasis], [1], x)

    def apply_inv_preemphasis(self, x):
        if self.preemphasis == 0:
            raise RuntimeError(" !! Preemphasis is applied with factor 0.0. ")
        return signal.lfilter([1], [1, -self.preemphasis], x)

    def spectrogram(self, y):
        if self.preemphasis != 0:
            D = self._stft(self.apply_preemphasis(y))
        else:
            D = self._stft(y)
        S = self._amp_to_db(np.abs(D)) - self.ref_level_db
        return self._normalize(S)

    def melspectrogram(self, y):
        if self.preemphasis != 0:
            D = self._stft(self.apply_preemphasis(y))
        else:
            D = self._stft(y)
        S = self._amp_to_db(self._linear_to_mel(np.abs(D))) - self.ref_level_db
        return self._normalize(S)

    def inv_spectrogram(self, spectrogram):
        """Converts spectrogram to waveform using librosa"""
        S = self._denormalize(spectrogram)
        S = self._db_to_amp(S + self.ref_level_db)  # Convert back to linear
        # Reconstruct phase
        if self.preemphasis != 0:
            return self.apply_inv_preemphasis(self._griffin_lim(S**self.power))
        else:
            return self._griffin_lim(S**self.power)

    def inv_mel_spectrogram(self, mel_spectrogram):
        '''Converts mel spectrogram to waveform using librosa'''
        D = self._denormalize(mel_spectrogram)
        S = self._db_to_amp(D + self.ref_level_db)
        S = self._mel_to_linear(S)  # Convert back to linear
        if self.preemphasis != 0:
            return self.apply_inv_preemphasis(self._griffin_lim(S**self.power))
        else:
            return self._griffin_lim(S**self.power)

    def out_linear_to_mel(self, linear_spec):
        S = self._denormalize(linear_spec)
        S = self._db_to_amp(S + self.ref_level_db)  
        S = self._linear_to_mel(np.abs(S))
        S = self._amp_to_db(S) - self.ref_level_db
        mel = self._normalize(S)
        return mel

    def _griffin_lim(self, S):
        angles = np.exp(2j * np.pi * np.random.rand(*S.shape))
        S_complex = np.abs(S).astype(np.complex)
        y = self._istft(S_complex * angles)
        for i in range(self.griffin_lim_iters):
            angles = np.exp(1j * np.angle(self._stft(y)))
            y = self._istft(S_complex * angles)
        return y

    def _stft(self, y):
        return librosa.stft(
            y=y,
            n_fft=self.n_fft,
            hop_length=self.hop_length,
            win_length=self.win_length,
        )

    def _istft(self, y):
        return librosa.istft(
            y, hop_length=self.hop_length, win_length=self.win_length)

    def find_endpoint(self, wav, threshold_db=-40, min_silence_sec=0.8):
        window_length = int(self.sample_rate * min_silence_sec)
        hop_length = int(window_length / 4)
        threshold = self._db_to_amp(threshold_db)
        for x in range(hop_length, len(wav) - window_length, hop_length):
            if np.max(wav[x:x + window_length]) < threshold:
                return x + hop_length
        return len(wav)

    def trim_silence(self, wav):
        """ Trim silent parts with a threshold and 0.1 sec margin """
        margin = int(self.sample_rate * 0.1)
        wav = wav[margin:-margin]
        return librosa.effects.trim(
            wav, top_db=40, frame_length=1024, hop_length=256)[0]

    @staticmethod
    def mulaw_encode(wav, qc):
        mu = 2 ** qc - 1
        signal = np.sign(wav) * np.log(1 + mu * np.abs(wav)) / np.log(1. + mu)
        signal = (signal + 1) / 2 * mu + 0.5
        return np.floor(signal)

    @staticmethod
    def mulaw_decode(wav, qc):
        """Recovers waveform from quantized values."""
        mu = 2 ** qc - 1
        x = np.sign(wav) / mu * ((1 + mu) ** np.abs(wav) - 1)
        return x

    def load_wav(self, filename, sr=None):
        if sr is None:
            x, sr = sf.read(filename)
        else:
            x, sr = librosa.load(filename, sr=sr)
        if self.do_trim_silence:
            x = self.trim_silence(x)
<<<<<<< HEAD
        # sr, x = io.wavfile.read(filename)
        assert self.sample_rate == sr, "Expected sampling rate {} but file " \
                                       "{} has {}.".format(self.sample_rate,
                                                           filename,
                                                           sr)
=======
        assert self.sample_rate == sr, "%s vs %s"%(self.sample_rate, sr)
>>>>>>> 464cc297
        return x

    def encode_16bits(self, x):
        return np.clip(x * 2**15, -2**15, 2**15 - 1).astype(np.int16)

    def quantize(self, x, bits):
        return (x + 1.) * (2**bits - 1) / 2

    def dequantize(self, x, bits):
        return 2 * x / (2**bits - 1) - 1
<|MERGE_RESOLUTION|>--- conflicted
+++ resolved
@@ -1,258 +1,253 @@
-import os
-import librosa
-import soundfile as sf
-import pickle
-import copy
-import numpy as np
-from pprint import pprint
-from scipy import signal, io
-
-
-class AudioProcessor(object):
-    def __init__(self,
-                 sample_rate=None,
-                 num_mels=None,
-                 min_level_db=None,
-                 frame_shift_ms=None,
-                 frame_length_ms=None,
-                 ref_level_db=None,
-                 num_freq=None,
-                 power=None,
-                 preemphasis=None,
-                 signal_norm=None,
-                 symmetric_norm=None,
-                 max_norm=None,
-                 mel_fmin=None,
-                 mel_fmax=None,
-                 clip_norm=True,
-                 griffin_lim_iters=None,
-                 do_trim_silence=False,
-                 **kwargs):
-
-        print(" > Setting up Audio Processor...")
-
-        self.sample_rate = sample_rate
-        self.num_mels = num_mels
-        self.min_level_db = min_level_db
-        self.frame_shift_ms = frame_shift_ms
-        self.frame_length_ms = frame_length_ms
-        self.ref_level_db = ref_level_db
-        self.num_freq = num_freq
-        self.power = power
-        self.preemphasis = preemphasis
-        self.griffin_lim_iters = griffin_lim_iters
-        self.signal_norm = signal_norm
-        self.symmetric_norm = symmetric_norm
-        self.mel_fmin = 0 if mel_fmin is None else mel_fmin
-        self.mel_fmax = mel_fmax
-        self.max_norm = 1.0 if max_norm is None else float(max_norm)
-        self.clip_norm = clip_norm
-        self.do_trim_silence = do_trim_silence
-        self.n_fft, self.hop_length, self.win_length = self._stft_parameters()
-        members = vars(self)
-        for key, value in members.items():
-            print(" | > {}:{}".format(key, value))
-
-    def save_wav(self, wav, path):
-        wav_norm = wav * (32767 / max(0.01, np.max(np.abs(wav))))
-        io.wavfile.write(path, self.sample_rate, wav_norm.astype(np.int16))
-
-    def _linear_to_mel(self, spectrogram):
-        _mel_basis = self._build_mel_basis()
-        return np.dot(_mel_basis, spectrogram)
-
-    def _mel_to_linear(self, mel_spec):
-        inv_mel_basis = np.linalg.pinv(self._build_mel_basis())
-        return np.maximum(1e-10, np.dot(inv_mel_basis, mel_spec))
-
-    def _build_mel_basis(self, ):
-        n_fft = (self.num_freq - 1) * 2
-        if self.mel_fmax is not None:
-            assert self.mel_fmax <= self.sample_rate // 2
-        return librosa.filters.mel(
-            self.sample_rate,
-            n_fft,
-            n_mels=self.num_mels,
-            fmin=self.mel_fmin,
-            fmax=self.mel_fmax)
-
-    def _normalize(self, S):
-        """Put values in [0, self.max_norm] or [-self.max_norm, self.max_norm]"""
-        if self.signal_norm:
-            S_norm = ((S - self.min_level_db) / - self.min_level_db)
-            if self.symmetric_norm:
-                S_norm = ((2 * self.max_norm) * S_norm) - self.max_norm
-                if self.clip_norm :
-                    S_norm = np.clip(S_norm, -self.max_norm, self.max_norm)
-                return S_norm
-            else:
-                S_norm = self.max_norm * S_norm
-                if self.clip_norm:
-                    S_norm = np.clip(S_norm, 0, self.max_norm)
-                return S_norm
-        else:
-            return S
-
-    def _denormalize(self, S):
-        """denormalize values"""
-        S_denorm = S
-        if self.signal_norm:
-            if self.symmetric_norm:
-                if self.clip_norm:
-                    S_denorm = np.clip(S_denorm, -self.max_norm, self.max_norm) 
-                S_denorm = ((S_denorm + self.max_norm) * -self.min_level_db / (2 * self.max_norm)) + self.min_level_db
-                return S_denorm
-            else:
-                if self.clip_norm:
-                    S_denorm = np.clip(S_denorm, 0, self.max_norm)
-                S_denorm = (S_denorm * -self.min_level_db /
-                    self.max_norm) + self.min_level_db
-                return S_denorm
-        else:
-            return S
-
-    def _stft_parameters(self, ):
-        """Compute necessary stft parameters with given time values"""
-        n_fft = (self.num_freq - 1) * 2
-        hop_length = int(self.frame_shift_ms / 1000.0 * self.sample_rate)
-        win_length = int(self.frame_length_ms / 1000.0 * self.sample_rate)
-        return n_fft, hop_length, win_length
-
-    def _amp_to_db(self, x):
-        min_level = np.exp(self.min_level_db / 20 * np.log(10))
-        return 20 * np.log10(np.maximum(min_level, x))
-
-    def _db_to_amp(self, x):
-        return np.power(10.0, x * 0.05)
-
-    def apply_preemphasis(self, x):
-        if self.preemphasis == 0:
-            raise RuntimeError(" !! Preemphasis is applied with factor 0.0. ")
-        return signal.lfilter([1, -self.preemphasis], [1], x)
-
-    def apply_inv_preemphasis(self, x):
-        if self.preemphasis == 0:
-            raise RuntimeError(" !! Preemphasis is applied with factor 0.0. ")
-        return signal.lfilter([1], [1, -self.preemphasis], x)
-
-    def spectrogram(self, y):
-        if self.preemphasis != 0:
-            D = self._stft(self.apply_preemphasis(y))
-        else:
-            D = self._stft(y)
-        S = self._amp_to_db(np.abs(D)) - self.ref_level_db
-        return self._normalize(S)
-
-    def melspectrogram(self, y):
-        if self.preemphasis != 0:
-            D = self._stft(self.apply_preemphasis(y))
-        else:
-            D = self._stft(y)
-        S = self._amp_to_db(self._linear_to_mel(np.abs(D))) - self.ref_level_db
-        return self._normalize(S)
-
-    def inv_spectrogram(self, spectrogram):
-        """Converts spectrogram to waveform using librosa"""
-        S = self._denormalize(spectrogram)
-        S = self._db_to_amp(S + self.ref_level_db)  # Convert back to linear
-        # Reconstruct phase
-        if self.preemphasis != 0:
-            return self.apply_inv_preemphasis(self._griffin_lim(S**self.power))
-        else:
-            return self._griffin_lim(S**self.power)
-
-    def inv_mel_spectrogram(self, mel_spectrogram):
-        '''Converts mel spectrogram to waveform using librosa'''
-        D = self._denormalize(mel_spectrogram)
-        S = self._db_to_amp(D + self.ref_level_db)
-        S = self._mel_to_linear(S)  # Convert back to linear
-        if self.preemphasis != 0:
-            return self.apply_inv_preemphasis(self._griffin_lim(S**self.power))
-        else:
-            return self._griffin_lim(S**self.power)
-
-    def out_linear_to_mel(self, linear_spec):
-        S = self._denormalize(linear_spec)
-        S = self._db_to_amp(S + self.ref_level_db)  
-        S = self._linear_to_mel(np.abs(S))
-        S = self._amp_to_db(S) - self.ref_level_db
-        mel = self._normalize(S)
-        return mel
-
-    def _griffin_lim(self, S):
-        angles = np.exp(2j * np.pi * np.random.rand(*S.shape))
-        S_complex = np.abs(S).astype(np.complex)
-        y = self._istft(S_complex * angles)
-        for i in range(self.griffin_lim_iters):
-            angles = np.exp(1j * np.angle(self._stft(y)))
-            y = self._istft(S_complex * angles)
-        return y
-
-    def _stft(self, y):
-        return librosa.stft(
-            y=y,
-            n_fft=self.n_fft,
-            hop_length=self.hop_length,
-            win_length=self.win_length,
-        )
-
-    def _istft(self, y):
-        return librosa.istft(
-            y, hop_length=self.hop_length, win_length=self.win_length)
-
-    def find_endpoint(self, wav, threshold_db=-40, min_silence_sec=0.8):
-        window_length = int(self.sample_rate * min_silence_sec)
-        hop_length = int(window_length / 4)
-        threshold = self._db_to_amp(threshold_db)
-        for x in range(hop_length, len(wav) - window_length, hop_length):
-            if np.max(wav[x:x + window_length]) < threshold:
-                return x + hop_length
-        return len(wav)
-
-    def trim_silence(self, wav):
-        """ Trim silent parts with a threshold and 0.1 sec margin """
-        margin = int(self.sample_rate * 0.1)
-        wav = wav[margin:-margin]
-        return librosa.effects.trim(
-            wav, top_db=40, frame_length=1024, hop_length=256)[0]
-
-    @staticmethod
-    def mulaw_encode(wav, qc):
-        mu = 2 ** qc - 1
-        signal = np.sign(wav) * np.log(1 + mu * np.abs(wav)) / np.log(1. + mu)
-        signal = (signal + 1) / 2 * mu + 0.5
-        return np.floor(signal)
-
-    @staticmethod
-    def mulaw_decode(wav, qc):
-        """Recovers waveform from quantized values."""
-        mu = 2 ** qc - 1
-        x = np.sign(wav) / mu * ((1 + mu) ** np.abs(wav) - 1)
-        return x
-
-    def load_wav(self, filename, sr=None):
-        if sr is None:
-            x, sr = sf.read(filename)
-        else:
-            x, sr = librosa.load(filename, sr=sr)
-        if self.do_trim_silence:
-            x = self.trim_silence(x)
-<<<<<<< HEAD
-        # sr, x = io.wavfile.read(filename)
-        assert self.sample_rate == sr, "Expected sampling rate {} but file " \
-                                       "{} has {}.".format(self.sample_rate,
-                                                           filename,
-                                                           sr)
-=======
-        assert self.sample_rate == sr, "%s vs %s"%(self.sample_rate, sr)
->>>>>>> 464cc297
-        return x
-
-    def encode_16bits(self, x):
-        return np.clip(x * 2**15, -2**15, 2**15 - 1).astype(np.int16)
-
-    def quantize(self, x, bits):
-        return (x + 1.) * (2**bits - 1) / 2
-
-    def dequantize(self, x, bits):
-        return 2 * x / (2**bits - 1) - 1
+import os
+import librosa
+import soundfile as sf
+import pickle
+import copy
+import numpy as np
+from pprint import pprint
+from scipy import signal, io
+
+
+class AudioProcessor(object):
+    def __init__(self,
+                 sample_rate=None,
+                 num_mels=None,
+                 min_level_db=None,
+                 frame_shift_ms=None,
+                 frame_length_ms=None,
+                 ref_level_db=None,
+                 num_freq=None,
+                 power=None,
+                 preemphasis=None,
+                 signal_norm=None,
+                 symmetric_norm=None,
+                 max_norm=None,
+                 mel_fmin=None,
+                 mel_fmax=None,
+                 clip_norm=True,
+                 griffin_lim_iters=None,
+                 do_trim_silence=False,
+                 **kwargs):
+
+        print(" > Setting up Audio Processor...")
+
+        self.sample_rate = sample_rate
+        self.num_mels = num_mels
+        self.min_level_db = min_level_db
+        self.frame_shift_ms = frame_shift_ms
+        self.frame_length_ms = frame_length_ms
+        self.ref_level_db = ref_level_db
+        self.num_freq = num_freq
+        self.power = power
+        self.preemphasis = preemphasis
+        self.griffin_lim_iters = griffin_lim_iters
+        self.signal_norm = signal_norm
+        self.symmetric_norm = symmetric_norm
+        self.mel_fmin = 0 if mel_fmin is None else mel_fmin
+        self.mel_fmax = mel_fmax
+        self.max_norm = 1.0 if max_norm is None else float(max_norm)
+        self.clip_norm = clip_norm
+        self.do_trim_silence = do_trim_silence
+        self.n_fft, self.hop_length, self.win_length = self._stft_parameters()
+        members = vars(self)
+        for key, value in members.items():
+            print(" | > {}:{}".format(key, value))
+
+    def save_wav(self, wav, path):
+        wav_norm = wav * (32767 / max(0.01, np.max(np.abs(wav))))
+        io.wavfile.write(path, self.sample_rate, wav_norm.astype(np.int16))
+
+    def _linear_to_mel(self, spectrogram):
+        _mel_basis = self._build_mel_basis()
+        return np.dot(_mel_basis, spectrogram)
+
+    def _mel_to_linear(self, mel_spec):
+        inv_mel_basis = np.linalg.pinv(self._build_mel_basis())
+        return np.maximum(1e-10, np.dot(inv_mel_basis, mel_spec))
+
+    def _build_mel_basis(self, ):
+        n_fft = (self.num_freq - 1) * 2
+        if self.mel_fmax is not None:
+            assert self.mel_fmax <= self.sample_rate // 2
+        return librosa.filters.mel(
+            self.sample_rate,
+            n_fft,
+            n_mels=self.num_mels,
+            fmin=self.mel_fmin,
+            fmax=self.mel_fmax)
+
+    def _normalize(self, S):
+        """Put values in [0, self.max_norm] or [-self.max_norm, self.max_norm]"""
+        if self.signal_norm:
+            S_norm = ((S - self.min_level_db) / - self.min_level_db)
+            if self.symmetric_norm:
+                S_norm = ((2 * self.max_norm) * S_norm) - self.max_norm
+                if self.clip_norm :
+                    S_norm = np.clip(S_norm, -self.max_norm, self.max_norm)
+                return S_norm
+            else:
+                S_norm = self.max_norm * S_norm
+                if self.clip_norm:
+                    S_norm = np.clip(S_norm, 0, self.max_norm)
+                return S_norm
+        else:
+            return S
+
+    def _denormalize(self, S):
+        """denormalize values"""
+        S_denorm = S
+        if self.signal_norm:
+            if self.symmetric_norm:
+                if self.clip_norm:
+                    S_denorm = np.clip(S_denorm, -self.max_norm, self.max_norm) 
+                S_denorm = ((S_denorm + self.max_norm) * -self.min_level_db / (2 * self.max_norm)) + self.min_level_db
+                return S_denorm
+            else:
+                if self.clip_norm:
+                    S_denorm = np.clip(S_denorm, 0, self.max_norm)
+                S_denorm = (S_denorm * -self.min_level_db /
+                    self.max_norm) + self.min_level_db
+                return S_denorm
+        else:
+            return S
+
+    def _stft_parameters(self, ):
+        """Compute necessary stft parameters with given time values"""
+        n_fft = (self.num_freq - 1) * 2
+        hop_length = int(self.frame_shift_ms / 1000.0 * self.sample_rate)
+        win_length = int(self.frame_length_ms / 1000.0 * self.sample_rate)
+        return n_fft, hop_length, win_length
+
+    def _amp_to_db(self, x):
+        min_level = np.exp(self.min_level_db / 20 * np.log(10))
+        return 20 * np.log10(np.maximum(min_level, x))
+
+    def _db_to_amp(self, x):
+        return np.power(10.0, x * 0.05)
+
+    def apply_preemphasis(self, x):
+        if self.preemphasis == 0:
+            raise RuntimeError(" !! Preemphasis is applied with factor 0.0. ")
+        return signal.lfilter([1, -self.preemphasis], [1], x)
+
+    def apply_inv_preemphasis(self, x):
+        if self.preemphasis == 0:
+            raise RuntimeError(" !! Preemphasis is applied with factor 0.0. ")
+        return signal.lfilter([1], [1, -self.preemphasis], x)
+
+    def spectrogram(self, y):
+        if self.preemphasis != 0:
+            D = self._stft(self.apply_preemphasis(y))
+        else:
+            D = self._stft(y)
+        S = self._amp_to_db(np.abs(D)) - self.ref_level_db
+        return self._normalize(S)
+
+    def melspectrogram(self, y):
+        if self.preemphasis != 0:
+            D = self._stft(self.apply_preemphasis(y))
+        else:
+            D = self._stft(y)
+        S = self._amp_to_db(self._linear_to_mel(np.abs(D))) - self.ref_level_db
+        return self._normalize(S)
+
+    def inv_spectrogram(self, spectrogram):
+        """Converts spectrogram to waveform using librosa"""
+        S = self._denormalize(spectrogram)
+        S = self._db_to_amp(S + self.ref_level_db)  # Convert back to linear
+        # Reconstruct phase
+        if self.preemphasis != 0:
+            return self.apply_inv_preemphasis(self._griffin_lim(S**self.power))
+        else:
+            return self._griffin_lim(S**self.power)
+
+    def inv_mel_spectrogram(self, mel_spectrogram):
+        '''Converts mel spectrogram to waveform using librosa'''
+        D = self._denormalize(mel_spectrogram)
+        S = self._db_to_amp(D + self.ref_level_db)
+        S = self._mel_to_linear(S)  # Convert back to linear
+        if self.preemphasis != 0:
+            return self.apply_inv_preemphasis(self._griffin_lim(S**self.power))
+        else:
+            return self._griffin_lim(S**self.power)
+
+    def out_linear_to_mel(self, linear_spec):
+        S = self._denormalize(linear_spec)
+        S = self._db_to_amp(S + self.ref_level_db)  
+        S = self._linear_to_mel(np.abs(S))
+        S = self._amp_to_db(S) - self.ref_level_db
+        mel = self._normalize(S)
+        return mel
+
+    def _griffin_lim(self, S):
+        angles = np.exp(2j * np.pi * np.random.rand(*S.shape))
+        S_complex = np.abs(S).astype(np.complex)
+        y = self._istft(S_complex * angles)
+        for i in range(self.griffin_lim_iters):
+            angles = np.exp(1j * np.angle(self._stft(y)))
+            y = self._istft(S_complex * angles)
+        return y
+
+    def _stft(self, y):
+        return librosa.stft(
+            y=y,
+            n_fft=self.n_fft,
+            hop_length=self.hop_length,
+            win_length=self.win_length,
+        )
+
+    def _istft(self, y):
+        return librosa.istft(
+            y, hop_length=self.hop_length, win_length=self.win_length)
+
+    def find_endpoint(self, wav, threshold_db=-40, min_silence_sec=0.8):
+        window_length = int(self.sample_rate * min_silence_sec)
+        hop_length = int(window_length / 4)
+        threshold = self._db_to_amp(threshold_db)
+        for x in range(hop_length, len(wav) - window_length, hop_length):
+            if np.max(wav[x:x + window_length]) < threshold:
+                return x + hop_length
+        return len(wav)
+
+    def trim_silence(self, wav):
+        """ Trim silent parts with a threshold and 0.1 sec margin """
+        margin = int(self.sample_rate * 0.1)
+        wav = wav[margin:-margin]
+        return librosa.effects.trim(
+            wav, top_db=40, frame_length=1024, hop_length=256)[0]
+
+    @staticmethod
+    def mulaw_encode(wav, qc):
+        mu = 2 ** qc - 1
+        signal = np.sign(wav) * np.log(1 + mu * np.abs(wav)) / np.log(1. + mu)
+        signal = (signal + 1) / 2 * mu + 0.5
+        return np.floor(signal)
+
+    @staticmethod
+    def mulaw_decode(wav, qc):
+        """Recovers waveform from quantized values."""
+        mu = 2 ** qc - 1
+        x = np.sign(wav) / mu * ((1 + mu) ** np.abs(wav) - 1)
+        return x
+
+    def load_wav(self, filename, sr=None):
+        if sr is None:
+            x, sr = sf.read(filename)
+        else:
+            x, sr = librosa.load(filename, sr=sr)
+        if self.do_trim_silence:
+            x = self.trim_silence(x)
+        assert self.sample_rate == sr, "Expected sampling rate {} but file " \
+                                       "{} has {}.".format(self.sample_rate,
+                                                           filename,
+                                                           sr)
+        return x
+
+    def encode_16bits(self, x):
+        return np.clip(x * 2**15, -2**15, 2**15 - 1).astype(np.int16)
+
+    def quantize(self, x, bits):
+        return (x + 1.) * (2**bits - 1) / 2
+
+    def dequantize(self, x, bits):
+        return 2 * x / (2**bits - 1) - 1